"""The polars implementation of the Dataset class.

Attributes:
    INPUT_DF_T: The types of supported input dataframes, which includes paths, pandas dataframes, polars
        dataframes, or queries.
    DF_T: The types of supported dataframes, which include polars lazyframes, dataframes, expressions, or
        series.
"""

import dataclasses
import multiprocessing
from collections.abc import Sequence
from pathlib import Path
from typing import Any, Union

import numpy as np
import pandas as pd
import polars as pl
import polars.selectors as cs
from mixins import TimeableMixin

from ..utils import lt_count_or_proportion
from .config import MeasurementConfig
from .dataset_base import DatasetBase
from .preprocessing import Preprocessor, StandardScaler, StddevCutoffOutlierDetector
from .types import (
    DataModality,
    InputDataType,
    NumericDataModalitySubtype,
    TemporalityType,
)
from .vocabulary import Vocabulary

# We need to do this so that categorical columns can be reliably used via category names.
pl.enable_string_cache(True)


@dataclasses.dataclass(frozen=True)
class Query:
    """A structure for database query based input dataframes.

    Args:
        connection_uri: The connection URI for the database. This is in the `connectorx`_ format.
        query: The query to be run over the database. It can be specified either as a direct string, a path to
            a file on disk containing the query in txt format, or a list of said options.
        partition_on: If the query should be partitioned, on what column should it be partitioned? See the
            `polars documentation`_ for more details.
        partition_num: If the query should be partitioned, into how many partitions should it be divided? See
            the `polars documentation`_ for more details.
        protocol: The `connectorx`_ backend protocol.

    .. connectorx_: https://github.com/sfu-db/connector-x
    .. polars documentation_: https://pola-rs.github.io/polars/py-polars/html/reference/api/polars.read_database.html
    """  # noqa E501

    connection_uri: str
    query: str | Path | list[str | Path]
    partition_on: str | None = None
    partition_num: int | None = None
    protocol: str = "binary"

    def __str__(self):
        return f'Query("{self.query}")'


DF_T = Union[pl.LazyFrame, pl.DataFrame, pl.Expr, pl.Series]
INPUT_DF_T = Union[Path, pd.DataFrame, pl.DataFrame, Query]


class Dataset(DatasetBase[DF_T, INPUT_DF_T]):
    """The polars specific implementation of the dataset.

    Args:
        config: Configuration object for this dataset.
        subjects_df: The dataframe containing all static, subject-level data. If this is specified,
            `events_df` and `dynamic_measurements_df` should also be specified. Otherwise, this will be built
            from source via the extraction pipeline defined in `input_schema`.
        events_df:  The dataframe containing all event timestamps, types, and subject IDs. If this is
            specified, `subjects_df` and `dynamic_measurements_df` should also be specified. Otherwise, this
            will be built from source via the extraction pipeline defined in `input_schema`.
        dynamic_measurements_df: The dataframe containing all time-varying measurement observations. If this
            is specified, `subjects_df` and `events_df` should also be specified. Otherwise, this will be
            built from source via the extraction pipeline defined in `input_schema`.
        input_schema: The schema configuration object to define the extraction pipeline for pulling raw data
            from source and produce the `subjects_df`, `events_df`, `dynamic_measurements_df` input view.
    """

    # Dictates what models can be fit on numerical metadata columns, for both outlier detection and
    # normalization.
    PREPROCESSORS: dict[str, Preprocessor] = {
        # Outlier Detectors
        "stddev_cutoff": StddevCutoffOutlierDetector,
        # Normalizers
        "standard_scaler": StandardScaler,
    }
    """A dictionary containing the valid pre-processors that can be used by this model class."""

    METADATA_SCHEMA = {
        "drop_upper_bound": pl.Float64,
        "drop_upper_bound_inclusive": pl.Boolean,
        "drop_lower_bound": pl.Float64,
        "drop_lower_bound_inclusive": pl.Boolean,
        "censor_upper_bound": pl.Float64,
        "censor_lower_bound": pl.Float64,
        "outlier_model": lambda outlier_params_schema: pl.Struct(outlier_params_schema),
        "normalizer": lambda normalizer_params_schema: pl.Struct(normalizer_params_schema),
        "value_type": pl.Categorical,
    }
    """The Polars schema of the numerical measurement metadata dataframes which track fit parameters."""

    WRITE_USE_PYARROW = False
    """Use C++ parquet implementation vs Rust parquet implementation for writing parquets."""
    STREAMING = True
    """Execute any lazy query in streaming mode."""

    @staticmethod
    def get_smallest_valid_int_type(num: int | float | pl.Expr) -> pl.DataType:
        """Returns the smallest valid unsigned integral type for an ID variable with `num` unique options.

        Args:
            num: The number of IDs that must be uniquely expressed.

        Raises:
            ValueError: If there is no unsigned int type big enough to express the passed number of ID
                variables.

        Examples:
            >>> import polars as pl
            >>> Dataset.get_smallest_valid_int_type(num=1)
            UInt8
            >>> Dataset.get_smallest_valid_int_type(num=2**8-1)
            UInt16
            >>> Dataset.get_smallest_valid_int_type(num=2**16-1)
            UInt32
            >>> Dataset.get_smallest_valid_int_type(num=2**32-1)
            UInt64
            >>> Dataset.get_smallest_valid_int_type(num=2**64-1)
            Traceback (most recent call last):
                ...
            ValueError: Value is too large to be expressed as an int!
        """
        if num >= (2**64) - 1:
            raise ValueError("Value is too large to be expressed as an int!")
        if num >= (2**32) - 1:
            return pl.UInt64
        elif num >= (2**16) - 1:
            return pl.UInt32
        elif num >= (2**8) - 1:
            return pl.UInt16
        else:
            return pl.UInt8

    @classmethod
    def _load_input_df(
        cls,
        df: INPUT_DF_T,
        columns: list[tuple[str, InputDataType | tuple[InputDataType, str]]],
        subject_id_col: str | None = None,
        subject_ids_map: dict[Any, int] | None = None,
        subject_id_dtype: Any | None = None,
        filter_on: dict[str, bool | list[Any]] | None = None,
        subject_id_source_col: str | None = None,
    ) -> DF_T | tuple[DF_T, str]:
        """Loads an input dataframe into the format expected by the processing library."""
        if subject_id_col is None:
            if subject_ids_map is not None:
                raise ValueError("Must not set subject_ids_map if subject_id_col is not set")
            if subject_id_dtype is not None:
                raise ValueError("Must not set subject_id_dtype if subject_id_col is not set")
        else:
            if subject_ids_map is None:
                raise ValueError("Must set subject_ids_map if subject_id_col is set")
            if subject_id_dtype is None:
                raise ValueError("Must set subject_id_dtype if subject_id_col is set")

        match df:
            case (str() | Path()) as fp:
                if not isinstance(fp, Path):
                    fp = Path(fp)

                if fp.suffix == ".csv":
                    df = pl.scan_csv(df, null_values="")
                elif fp.suffix == ".parquet":
                    df = pl.scan_parquet(df)
                else:
                    raise ValueError(f"Can't read dataframe from file of suffix {fp.suffix}")
            case pd.DataFrame():
                df = pl.from_pandas(df, include_index=True).lazy()
            case pl.DataFrame():
                df = df.lazy()
            case pl.LazyFrame():
                pass
            case Query() as q:
                query = q.query
                if not isinstance(query, (list, tuple)):
                    query = [query]

                out_query = []
                for qq in query:
                    if type(qq) is Path:
                        with open(qq) as f:
                            qq = f.read()
                    elif type(qq) is not str:
                        raise ValueError(f"{type(qq)} is an invalid query.")
                    out_query.append(qq)

                if len(out_query) == 1:
                    partition_kwargs = {
                        "partition_on": subject_id_col if q.partition_on is None else q.partition_on,
                        "partition_num": (
                            multiprocessing.cpu_count() if q.partition_num is None else q.partition_num
                        ),
                    }
                elif q.partition_on is not None or q.partition_num is not None:
                    raise ValueError(
                        "Partitioning ({q.partition_on}, {q.partition_num}) not supported when "
                        "passing multiple queries ({out_query})"
                    )
                else:
                    partition_kwargs = {}

                df = pl.read_database(
                    query=out_query,
                    connection_uri=q.connection_uri,
                    protocol=q.protocol,
                    **partition_kwargs,
                ).lazy()
            case _:
                raise TypeError(f"Input dataframe `df` is of invalid type {type(df)}!")

        col_exprs = []

        df = df.select(pl.all().shrink_dtype())

        if filter_on:
            df = cls._filter_col_inclusion(df, filter_on)

        if subject_id_source_col is not None:
            internal_subj_key = "subject_id"
            while internal_subj_key in df.columns:
                internal_subj_key = f"_{internal_subj_key}"
            df = df.with_row_count(internal_subj_key)
            col_exprs.append(internal_subj_key)
        else:
            assert subject_id_col is not None
            df = df.with_columns(pl.col(subject_id_col).cast(pl.Utf8).cast(pl.Categorical))
            df = cls._filter_col_inclusion(df, {subject_id_col: list(subject_ids_map.keys())})
            col_exprs.append(
                pl.col(subject_id_col).map_dict(subject_ids_map).cast(subject_id_dtype).alias("subject_id")
            )

        for in_col, out_dt in columns:
            match out_dt:
                case InputDataType.FLOAT:
                    col_exprs.append(pl.col(in_col).cast(pl.Float32, strict=False))
                case InputDataType.CATEGORICAL:
                    col_exprs.append(pl.col(in_col).cast(pl.Utf8).cast(pl.Categorical))
                case InputDataType.BOOLEAN:
                    col_exprs.append(pl.col(in_col).cast(pl.Boolean, strict=False))
                case InputDataType.TIMESTAMP:
                    col_exprs.append(pl.col(in_col).cast(pl.Datetime, strict=True))
                case (InputDataType.TIMESTAMP, str() as ts_format):
                    col_exprs.append(pl.col(in_col).str.strptime(pl.Datetime, ts_format, strict=False))
                case _:
                    raise ValueError(f"Invalid out data type {out_dt}!")

        if subject_id_source_col is not None:
            df = df.select(col_exprs).collect(streaming=cls.STREAMING)

            ID_map = {o: n for o, n in zip(df[subject_id_source_col], df[internal_subj_key])}
            df = df.with_columns(pl.col(internal_subj_key).alias("subject_id"))
            return df, ID_map
        else:
            return df.select(col_exprs)

    @classmethod
    def _rename_cols(cls, df: DF_T, to_rename: dict[str, str]) -> DF_T:
        """Renames the columns in df according to the {in_name: out_name}s specified in to_rename.

        Args:
            df: The dataframe whose columns should be renamed.
            to_rename: A mapping of in column names to out column names.

        Returns: The dataframe with columns renamed.

        Examples:
            >>> import polars as pl
            >>> df = pl.DataFrame({'a': [1, 2, 3], 'b': ['foo', None, 'bar'], 'c': [1., 2.0, float('inf')]})
            >>> Dataset._rename_cols(df, {'a': 'a', 'b': 'biz'})
            shape: (3, 3)
            ┌─────┬──────┬─────┐
            │ a   ┆ biz  ┆ c   │
            │ --- ┆ ---  ┆ --- │
            │ i64 ┆ str  ┆ f64 │
            ╞═════╪══════╪═════╡
            │ 1   ┆ foo  ┆ 1.0 │
            │ 2   ┆ null ┆ 2.0 │
            │ 3   ┆ bar  ┆ inf │
            └─────┴──────┴─────┘
        """

        return df.rename(to_rename)

    @classmethod
    def _resolve_ts_col(cls, df: DF_T, ts_col: str | list[str], out_name: str = "timestamp") -> DF_T:
        match ts_col:
            case list():
                ts_expr = pl.min(ts_col)
                ts_to_drop = [c for c in ts_col if c != out_name]
            case str():
                ts_expr = pl.col(ts_col)
                ts_to_drop = [ts_col] if ts_col != out_name else []

        return df.with_columns(ts_expr.alias(out_name)).drop(ts_to_drop)

    @classmethod
    def _process_events_and_measurements_df(
        cls,
        df: DF_T,
        event_type: str,
        columns_schema: dict[str, tuple[str, InputDataType]],
    ) -> tuple[DF_T, DF_T | None]:
        """Performs the following pre-processing steps on an input events and measurements
        dataframe:

        1. Adds a categorical event type column with value `event_type`.
        2. Extracts and renames the columns present in `columns_schema`.
        3. Adds an integer `event_id` column.
        4. Splits the dataframe into an events dataframe, storing `event_id`, `subject_id`, `event_type`,
           and `timestamp`, and a `measurements` dataframe, storing `event_id` and all other data columns.
        """

        cols_select_exprs = [
            "timestamp",
            "subject_id",
        ]
        if event_type.startswith("COL:"):
            event_type_col = event_type[len("COL:") :]
            cols_select_exprs.append(pl.col(event_type_col).cast(pl.Categorical).alias("event_type"))
        else:
            cols_select_exprs.append(pl.lit(event_type).cast(pl.Categorical).alias("event_type"))

        for in_col, (out_col, _) in columns_schema.items():
            cols_select_exprs.append(pl.col(in_col).alias(out_col))

        df = (
            df.filter(pl.col("timestamp").is_not_null() & pl.col("subject_id").is_not_null())
            .select(cols_select_exprs)
            .unique()
            .with_row_count("event_id")
        )

        events_df = df.select("event_id", "subject_id", "timestamp", "event_type")

        if len(df.columns) > 4:
            dynamic_measurements_df = df.drop("subject_id", "timestamp", "event_type")
        else:
            dynamic_measurements_df = None

        return events_df, dynamic_measurements_df

    @classmethod
    def _split_range_events_df(cls, df: DF_T) -> tuple[DF_T, DF_T, DF_T]:
        """Performs the following steps:

        1. Produces unified start and end timestamp columns representing the minimum of the passed start and
           end timestamps, respectively.
        2. Filters out records where the end timestamp is earlier than the start timestamp.
        3. Splits the dataframe into 3 events dataframes, all with only a single timestamp column, named
           `'timestamp'`:
           (a) An "EQ" dataframe, where start_ts_col == end_ts_col,
           (b) A "start" dataframe, with start events, and
           (c) An "end" dataframe, with end events.
        """

        df = df.filter(pl.col("start_time") <= pl.col("end_time"))

        eq_df = df.filter(pl.col("start_time") == pl.col("end_time"))
        ne_df = df.filter(pl.col("start_time") != pl.col("end_time"))

        st_col, end_col = pl.col("start_time").alias("timestamp"), pl.col("end_time").alias("timestamp")
        drop_cols = ["start_time", "end_time"]
        return (
            eq_df.with_columns(st_col).drop(drop_cols),
            ne_df.with_columns(st_col).drop(drop_cols),
            ne_df.with_columns(end_col).drop(drop_cols),
        )

    @classmethod
    def _inc_df_col(cls, df: DF_T, col: str, inc_by: int) -> DF_T:
        """Increments the values in a column by a given amount and returns a dataframe with the incremented
        column."""
        return df.with_columns(pl.col(col) + inc_by).collect(streaming=cls.STREAMING)

    @classmethod
    def _concat_dfs(cls, dfs: list[DF_T]) -> DF_T:
        """Concatenates a list of dataframes into a single dataframe."""
        return pl.concat(dfs, how="diagonal")

    @classmethod
    def _read_df(cls, fp: Path, **kwargs) -> DF_T:
        return pl.read_parquet(fp)

    @classmethod
    def _write_df(cls, df: DF_T, fp: Path, **kwargs):
        do_overwrite = kwargs.get("do_overwrite", False)

        if not do_overwrite and fp.is_file():
            raise FileExistsError(f"{fp} exists and do_overwrite is {do_overwrite}!")

<<<<<<< HEAD
        fp.parent.mkdir(exist_ok=True, parents=True)

        if isinstance(df, pl.LazyFrame):
            df.collect().write_parquet(fp)
        else:
            df.write_parquet(fp)
=======
        df.write_parquet(fp, use_pyarrow=cls.WRITE_USE_PYARROW)
>>>>>>> 5b704173

    def get_metadata_schema(self, config: MeasurementConfig) -> dict[str, pl.DataType]:
        schema = {
            "value_type": self.METADATA_SCHEMA["value_type"],
        }

        if self.config.outlier_detector_config is not None:
            M = self._get_preprocessing_model(self.config.outlier_detector_config, for_fit=False)
            schema["outlier_model"] = self.METADATA_SCHEMA["outlier_model"](M.params_schema())
        if self.config.normalizer_config is not None:
            M = self._get_preprocessing_model(self.config.normalizer_config, for_fit=False)
            schema["normalizer"] = self.METADATA_SCHEMA["normalizer"](M.params_schema())

        metadata = config.measurement_metadata
        if metadata is None:
            return schema

        for col in (
            "drop_upper_bound",
            "drop_lower_bound",
            "censor_upper_bound",
            "censor_lower_bound",
            "drop_upper_bound_inclusive",
            "drop_lower_bound_inclusive",
        ):
            if col in metadata:
                schema[col] = self.METADATA_SCHEMA[col]

        return schema

    @staticmethod
    def drop_or_censor(
        col: pl.Expr,
        drop_lower_bound: pl.Expr | None = None,
        drop_lower_bound_inclusive: pl.Expr | None = None,
        drop_upper_bound: pl.Expr | None = None,
        drop_upper_bound_inclusive: pl.Expr | None = None,
        censor_lower_bound: pl.Expr | None = None,
        censor_upper_bound: pl.Expr | None = None,
        **ignored_kwargs,
    ) -> pl.Expr:
        """Appropriately either drops (returns np.NaN) or censors (returns the censor value) the value `val`
        based on the bounds in `row`.

        TODO(mmd): could move this code to an outlier model in Preprocessing and have it be one that is
        pre-set in metadata.

        Args:
            val: The value to drop, censor, or return unchanged.
            drop_lower_bound: A lower bound such that if `val` is either below or at or below this level,
                `np.NaN` will be returned. If `None` or `np.NaN`, no bound will be applied.
            drop_lower_bound_inclusive: If `True`, returns `np.NaN` if ``val <= row['drop_lower_bound']``.
                Else, returns `np.NaN` if ``val < row['drop_lower_bound']``.
            drop_upper_bound: An upper bound such that if `val` is either above or at or above this level,
                `np.NaN` will be returned. If `None` or `np.NaN`, no bound will be applied.
            drop_upper_bound_inclusive: If `True`, returns `np.NaN` if ``val >= row['drop_upper_bound']``.
                Else, returns `np.NaN` if ``val > row['drop_upper_bound']``.
            censor_lower_bound: A lower bound such that if `val` is below this level but above
                `drop_lower_bound`, `censor_lower_bound` will be returned. If `None` or `np.NaN`, no bound
                will be applied.
            censor_upper_bound: An upper bound such that if `val` is above this level but below
                `drop_upper_bound`, `censor_upper_bound` will be returned. If `None` or `np.NaN`, no bound
                will be applied.
        """

        conditions = []

        if drop_lower_bound is not None:
            conditions.append(
                (
                    (col < drop_lower_bound) | ((col == drop_lower_bound) & drop_lower_bound_inclusive),
                    np.NaN,
                )
            )

        if drop_upper_bound is not None:
            conditions.append(
                (
                    (col > drop_upper_bound) | ((col == drop_upper_bound) & drop_upper_bound_inclusive),
                    np.NaN,
                )
            )

        if censor_lower_bound is not None:
            conditions.append((col < censor_lower_bound, censor_lower_bound))
        if censor_upper_bound is not None:
            conditions.append((col > censor_upper_bound, censor_upper_bound))

        if not conditions:
            return col

        expr = pl.when(conditions[0][0]).then(conditions[0][1])
        for cond, val in conditions[1:]:
            expr = expr.when(cond).then(val)
        return expr.otherwise(col)

    @staticmethod
    def _validate_id_col(id_col: pl.Series) -> tuple[pl.Series, pl.datatypes.DataTypeClass]:
        """Validate the given ID column.

        This validates that the ID column is unique, integral, strictly positive, and returns it converted to
        the smallest valid dtype.

        Args:
            id_col (pl.Expr): The ID column to validate.

        Returns:
            pl.Expr: The validated ID column.

        Raises:
            ValueError: If the ID column is not unique.
        """

        if not id_col.is_unique().all():
            raise ValueError(f"ID column {id_col.name} is not unique!")
        match id_col.dtype:
            case pl.Float32 | pl.Float64:
                if not (id_col == id_col.round(0)).all() and (id_col >= 0).all():
                    raise ValueError(f"ID column {id_col.name} is not a non-negative integer type!")
            case pl.Int8 | pl.Int16 | pl.Int32 | pl.Int64:
                if not (id_col >= 0).all():
                    raise ValueError(f"ID column {id_col.name} is not a non-negative integer type!")
            case pl.UInt8 | pl.UInt16 | pl.UInt32 | pl.UInt64:
                pass
            case _:
                raise ValueError(f"ID column {id_col.name} is not a non-negative integer type!")

        max_val = id_col.max()
        dt = Dataset.get_smallest_valid_int_type(max_val)

        id_col = id_col.cast(dt)

        return id_col, dt

    def _validate_initial_df(
        self,
        source_df: DF_T | None,
        id_col_name: str,
        valid_temporality_type: TemporalityType,
        linked_id_cols: dict[str, pl.datatypes.DataTypeClass] | None = None,
    ) -> tuple[DF_T | None, pl.datatypes.DataTypeClass]:
        if source_df is None:
            return None, None

        if linked_id_cols:
            for id_col, id_col_dt in linked_id_cols.items():
                if id_col not in source_df:
                    raise ValueError(f"Missing mandatory linkage col {id_col}")
                source_df = source_df.with_columns(pl.col(id_col).cast(id_col_dt))

        if id_col_name not in source_df:
            source_df = source_df.with_row_count(name=id_col_name)

        id_col, id_col_dt = self._validate_id_col(source_df.get_column(id_col_name))
        source_df = source_df.with_columns(id_col)

        for col, cfg in self.config.measurement_configs.items():
            match cfg.modality:
                case DataModality.DROPPED:
                    continue
                case DataModality.UNIVARIATE_REGRESSION:
                    cat_col, val_col = None, col
                case DataModality.MULTIVARIATE_REGRESSION:
                    cat_col, val_col = col, cfg.values_column
                case _:
                    cat_col, val_col = col, None

            if cat_col is not None and cat_col in source_df:
                if cfg.temporality != valid_temporality_type:
                    raise ValueError(f"Column {cat_col} found in dataframe of wrong temporality")

                source_df = source_df.with_columns(pl.col(cat_col).cast(pl.Utf8).cast(pl.Categorical))

            if val_col is not None and val_col in source_df:
                if cfg.temporality != valid_temporality_type:
                    raise ValueError(f"Column {val_col} found in dataframe of wrong temporality")

                source_df = source_df.with_columns(pl.col(val_col).cast(pl.Float64))

        return source_df, id_col_dt

    def _validate_initial_dfs(
        self,
        subjects_df: DF_T | None,
        events_df: DF_T | None,
        dynamic_measurements_df: DF_T | None,
    ) -> tuple[DF_T | None, DF_T | None, DF_T | None]:
        """Validate and preprocess the given subjects, events, and dynamic_measurements dataframes.

        For each dataframe, this method checks for the presence of specific columns and unique IDs.
        It also casts certain columns to appropriate data types and performs necessary joins.

        Args:
            subjects_df: A dataframe containing subjects information, with an optional 'subject_id' column.
            events_df: A dataframe containing events information, with optional 'event_id', 'event_type', and
                'subject_id' columns.
            dynamic_measurements_df: A dataframe containing dynamic measurements information, with an optional
                'dynamic_measurement_id' column and other measurement-specific columns.

        Returns:
            A tuple containing the preprocessed subjects, events, and dynamic_measurements dataframes.

        Raises:
            ValuesError: If any of the required columns are missing or invalid.
        """
        subjects_df, subjects_id_type = self._validate_initial_df(
            subjects_df, "subject_id", TemporalityType.STATIC
        )
        events_df, event_id_type = self._validate_initial_df(
            events_df,
            "event_id",
            TemporalityType.FUNCTIONAL_TIME_DEPENDENT,
            {"subject_id": subjects_id_type} if subjects_df is not None else None,
        )
        if events_df is not None:
            if "event_type" not in events_df:
                raise ValueError("Missing event_type column!")
            events_df = events_df.with_columns(pl.col("event_type").cast(pl.Categorical))

            if "timestamp" not in events_df or events_df["timestamp"].dtype != pl.Datetime:
                raise ValueError("Malformed timestamp column!")

        if dynamic_measurements_df is not None:
            linked_ids = {}
            if events_df is not None:
                linked_ids["event_id"] = event_id_type

            dynamic_measurements_df, dynamic_measurement_id_types = self._validate_initial_df(
                dynamic_measurements_df, "measurement_id", TemporalityType.DYNAMIC, linked_ids
            )

        return subjects_df, events_df, dynamic_measurements_df

    @TimeableMixin.TimeAs
    def _sort_events(self):
        self.events_df = self.events_df.sort("subject_id", "timestamp", descending=False)

    @TimeableMixin.TimeAs
    def _agg_by_time(self):
        event_id_dt = self.events_df["event_id"].dtype

        if self.config.agg_by_time_scale is None:
            grouped = self.events_df.groupby(["subject_id", "timestamp"], maintain_order=True)
        else:
            grouped = self.events_df.sort(["subject_id", "timestamp"], descending=False).groupby_dynamic(
                "timestamp",
                every=self.config.agg_by_time_scale,
                truncate=True,
                closed="left",
                start_by="datapoint",
                by="subject_id",
            )

        grouped = (
            grouped.agg(
                pl.col("event_type").unique().sort(),
                pl.col("event_id").unique().alias("old_event_id"),
            )
            .sort("subject_id", "timestamp", descending=False)
            .with_row_count("event_id")
            .with_columns(
                pl.col("event_id").cast(event_id_dt),
                pl.col("event_type")
                .list.eval(pl.col("").cast(pl.Utf8))
                .list.join("&")
                .cast(pl.Categorical)
                .alias("event_type"),
            )
        )

        new_to_old_set = grouped[["event_id", "old_event_id"]].explode("old_event_id")

        self.events_df = grouped.drop("old_event_id")

        self.dynamic_measurements_df = (
            self.dynamic_measurements_df.rename({"event_id": "old_event_id"})
            .join(new_to_old_set, on="old_event_id", how="left")
            .drop("old_event_id")
        )

    def _update_subject_event_properties(self):
        if self.events_df is not None:
            self.event_types = (
                self.events_df.get_column("event_type")
                .value_counts(sort=True)
                .get_column("event_type")
                .to_list()
            )

            n_events_pd = self.events_df.get_column("subject_id").value_counts(sort=False).to_pandas()
            self.n_events_per_subject = n_events_pd.set_index("subject_id")["counts"].to_dict()
            self.subject_ids = set(self.n_events_per_subject.keys())

        if self.subjects_df is not None:
            subjects_with_no_events = (
                set(self.subjects_df.get_column("subject_id").to_list()) - self.subject_ids
            )
            for sid in subjects_with_no_events:
                self.n_events_per_subject[sid] = 0
            self.subject_ids.update(subjects_with_no_events)

    @classmethod
    def _filter_col_inclusion(cls, df: DF_T, col_inclusion_targets: dict[str, bool | Sequence[Any]]) -> DF_T:
        filter_exprs = []
        for col, incl_targets in col_inclusion_targets.items():
            match incl_targets:
                case True:
                    filter_exprs.append(pl.col(col).is_not_null())
                case False:
                    filter_exprs.append(pl.col(col).is_null())
                case _:
                    filter_exprs.append(pl.col(col).is_in(list(incl_targets)))

        return df.filter(pl.all(filter_exprs))

    @TimeableMixin.TimeAs
    def _add_time_dependent_measurements(self):
        exprs = []
        join_cols = set()
        for col, cfg in self.config.measurement_configs.items():
            if cfg.temporality != TemporalityType.FUNCTIONAL_TIME_DEPENDENT:
                continue
            fn = cfg.functor
            join_cols.update(fn.link_static_cols)
            exprs.append(fn.pl_expr().alias(col))

        join_cols = list(join_cols)

        if join_cols:
            self.events_df = (
                self.events_df.join(self.subjects_df.select("subject_id", *join_cols), on="subject_id")
                .with_columns(exprs)
                .drop(join_cols)
            )
        else:
            self.events_df = self.events_df.with_columns(exprs)

    @TimeableMixin.TimeAs
    def _prep_numerical_source(
        self, measure: str, config: MeasurementConfig, source_df: DF_T
    ) -> tuple[DF_T, str, str, str, pl.DataFrame]:
        metadata = config.measurement_metadata

        metadata_schema = self.get_metadata_schema(config)

        match config.modality:
            case DataModality.UNIVARIATE_REGRESSION:
                key_col = "const_key"
                val_col = measure
                metadata_as_polars = pl.DataFrame(
                    {key_col: [measure], **{c: [v] for c, v in metadata.items()}}
                )
                source_df = source_df.with_columns(pl.lit(measure).cast(pl.Categorical).alias(key_col))
            case DataModality.MULTIVARIATE_REGRESSION:
                key_col = measure
                val_col = config.values_column
                metadata_as_polars = pl.from_pandas(metadata, include_index=True)
            case _:
                raise ValueError(f"Called _pre_numerical_source on {config.modality} measure {measure}!")

        if "outlier_model" in metadata_as_polars and len(metadata_as_polars.drop_nulls("outlier_model")) == 0:
            metadata_as_polars = metadata_as_polars.with_columns(pl.lit(None).alias("outlier_model"))
        if "normalizer" in metadata_as_polars and len(metadata_as_polars.drop_nulls("normalizer")) == 0:
            metadata_as_polars = metadata_as_polars.with_columns(pl.lit(None).alias("normalizer"))

        metadata_as_polars = metadata_as_polars.with_columns(
            pl.col(key_col).cast(pl.Categorical),
            **{k: pl.col(k).cast(v) for k, v in metadata_schema.items()},
        )

        source_df = source_df.join(metadata_as_polars, on=key_col, how="left")
        return source_df, key_col, val_col, f"{measure}_is_inlier", metadata_as_polars

    def _total_possible_and_observed(
        self, measure: str, config: MeasurementConfig, source_df: DF_T
    ) -> tuple[int, int]:
        agg_by_col = pl.col("event_id") if config.temporality == TemporalityType.DYNAMIC else None

        if agg_by_col is None:
            num_possible = len(source_df)
            num_non_null = len(source_df.drop_nulls(measure))
        else:
            num_possible = source_df.select(pl.col("event_id").n_unique()).item()
            num_non_null = source_df.select(
                pl.col("event_id").filter(pl.col(measure).is_not_null()).n_unique()
            ).item()
        return num_possible, num_non_null

    @TimeableMixin.TimeAs
    def _add_inferred_val_types(
        self,
        measurement_metadata: DF_T,
        source_df: DF_T,
        vocab_keys_col: str,
        vals_col: str,
    ) -> DF_T:
        """Infers the appropriate type of the passed metadata column values. Performs the following
        steps:

        1. Determines if the column should be dropped for having too few measurements.
        2. Determines if the column actually contains integral, not floating point values.
        3. Determines if the column should be partially or fully re-categorized as a categorical column.

        Args:
            measurement_metadata: The metadata (pre-set or to-be-fit pre-processing parameters) for the
                numerical measure in question.
            source_df: The governing source dataframe for this measurement.
            vocab_keys_col: The column containing the "keys" for this measure. If it is a multivariate
                regression measure, this column will be the column that indicates to which covariate the value
                in the values column corresponds. If it is a univariate regression measure, this column will
                be an artificial column containing a constant key.
            vals_col: The column containing the numerical values to be assessed.


        Returns: The appropriate `NumericDataModalitySubtype` for the values.
        """

        vals_col = pl.col(vals_col)

        if "value_type" in measurement_metadata:
            missing_val_types = measurement_metadata.filter(pl.col("value_type").is_null())[vocab_keys_col]
            for_val_type_inference = source_df.filter(
                (~pl.col(vocab_keys_col).is_in(measurement_metadata[vocab_keys_col]))
                | pl.col(vocab_keys_col).is_in(missing_val_types)
            )
        else:
            for_val_type_inference = source_df

        # a. Convert to integeres where appropriate.
        if self.config.min_true_float_frequency is not None:
            is_int_expr = (
                ((vals_col == vals_col.round(0)).mean() > (1 - self.config.min_true_float_frequency))
                .cast(pl.Boolean)
                .alias("is_int")
            )
            int_keys = for_val_type_inference.groupby(vocab_keys_col).agg(is_int_expr)

            measurement_metadata = measurement_metadata.join(int_keys, on=vocab_keys_col, how="outer")

            key_is_int = pl.col(vocab_keys_col).is_in(int_keys.filter("is_int")[vocab_keys_col])
            for_val_type_inference = for_val_type_inference.with_columns(
                pl.when(key_is_int).then(vals_col.round(0)).otherwise(vals_col)
            )
        else:
            measurement_metadata = measurement_metadata.with_columns(pl.lit(False).alias("is_int"))

        # b. Drop if only has a single observed numerical value.
        dropped_keys = (
            for_val_type_inference.groupby(vocab_keys_col)
            .agg((vals_col.n_unique() == 1).cast(pl.Boolean).alias("should_drop"))
            .filter("should_drop")
        )
        keep_key_expr = ~pl.col(vocab_keys_col).is_in(dropped_keys[vocab_keys_col])
        measurement_metadata = measurement_metadata.with_columns(
            pl.when(keep_key_expr)
            .then(pl.col("value_type"))
            .otherwise(pl.lit(NumericDataModalitySubtype.DROPPED))
            .alias("value_type")
        )
        for_val_type_inference = for_val_type_inference.filter(keep_key_expr)

        # c. Convert to categorical if too few unique observations are seen.
        if self.config.min_unique_numerical_observations is not None:
            is_cat_expr = (
                lt_count_or_proportion(
                    vals_col.n_unique(),
                    self.config.min_unique_numerical_observations,
                    vals_col.len(),
                )
                .cast(pl.Boolean)
                .alias("is_categorical")
            )

            categorical_keys = for_val_type_inference.groupby(vocab_keys_col).agg(is_cat_expr)

            measurement_metadata = measurement_metadata.join(categorical_keys, on=vocab_keys_col, how="outer")
        else:
            measurement_metadata = measurement_metadata.with_columns(pl.lit(False).alias("is_categorical"))

        inferred_value_type = (
            pl.when(pl.col("is_int") & pl.col("is_categorical"))
            .then(pl.lit(NumericDataModalitySubtype.CATEGORICAL_INTEGER))
            .when(pl.col("is_categorical"))
            .then(pl.lit(NumericDataModalitySubtype.CATEGORICAL_FLOAT))
            .when(pl.col("is_int"))
            .then(pl.lit(NumericDataModalitySubtype.INTEGER))
            .otherwise(pl.lit(NumericDataModalitySubtype.FLOAT))
        )

        return measurement_metadata.with_columns(
            pl.coalesce(["value_type", inferred_value_type]).alias("value_type")
        ).drop(["is_int", "is_categorical"])

    @TimeableMixin.TimeAs
    def _fit_measurement_metadata(
        self, measure: str, config: MeasurementConfig, source_df: DF_T
    ) -> pd.DataFrame:
        source_df, vocab_keys_col, vals_col, _, measurement_metadata = self._prep_numerical_source(
            measure, config, source_df
        )
        # 1. Determines which vocab elements should be dropped due to insufficient occurrences.
        if self.config.min_valid_vocab_element_observations is not None:
            if config.temporality == TemporalityType.DYNAMIC:
                num_possible = source_df.select(pl.col("event_id").n_unique()).item()
                num_non_null = pl.col("event_id").filter(pl.col(vocab_keys_col).is_not_null()).n_unique()
            else:
                num_possible = len(source_df)
                num_non_null = pl.col(vocab_keys_col).drop_nulls().len()

            should_drop_expr = lt_count_or_proportion(
                num_non_null, self.config.min_valid_vocab_element_observations, num_possible
            ).cast(pl.Boolean)

            dropped_keys = (
                source_df.groupby(vocab_keys_col)
                .agg(should_drop_expr.alias("should_drop"))
                .filter("should_drop")
                .with_columns(pl.lit(NumericDataModalitySubtype.DROPPED).alias("value_type"))
                .drop("should_drop")
            )

            measurement_metadata = (
                measurement_metadata.join(
                    dropped_keys,
                    on=vocab_keys_col,
                    how="outer",
                    suffix="_right",
                )
                .with_columns(pl.coalesce(["value_type", "value_type_right"]).alias("value_type"))
                .drop("value_type_right")
            )
            source_df = source_df.filter(~pl.col(vocab_keys_col).is_in(dropped_keys[vocab_keys_col]))

            if len(source_df) == 0:
                measurement_metadata = measurement_metadata.to_pandas()
                measurement_metadata = measurement_metadata.set_index(vocab_keys_col)

                if config.modality == DataModality.UNIVARIATE_REGRESSION:
                    assert len(measurement_metadata) == 1
                    return measurement_metadata.loc[measure]
                else:
                    return measurement_metadata

        source_df = source_df.drop_nulls([vocab_keys_col, vals_col]).filter(pl.col(vals_col).is_not_nan())

        # 2. Eliminates hard outliers and performs censoring via specified config.
        bound_cols = {}
        for col in (
            "drop_upper_bound",
            "drop_upper_bound_inclusive",
            "drop_lower_bound",
            "drop_lower_bound_inclusive",
            "censor_lower_bound",
            "censor_upper_bound",
        ):
            if col in source_df:
                bound_cols[col] = pl.col(col)

        if bound_cols:
            source_df = source_df.with_columns(
                self.drop_or_censor(pl.col(vals_col), **bound_cols).alias(vals_col)
            )

        source_df = source_df.filter(pl.col(vals_col).is_not_nan())
        if len(source_df) == 0:
            return config.measurement_metadata

        # 3. Infer the value type and convert where necessary.
        measurement_metadata = self._add_inferred_val_types(
            measurement_metadata, source_df, vocab_keys_col, vals_col
        )

        source_df = (
            source_df.update(measurement_metadata.select(vocab_keys_col, "value_type"), on=vocab_keys_col)
            .with_columns(
                pl.when(pl.col("value_type") == NumericDataModalitySubtype.INTEGER)
                .then(pl.col(vals_col).round(0))
                .when(pl.col("value_type") == NumericDataModalitySubtype.FLOAT)
                .then(pl.col(vals_col))
                .otherwise(None)
                .alias(vals_col)
            )
            .drop_nulls(vals_col)
            .filter(pl.col(vals_col).is_not_nan())
        )

        # 4. Infer outlier detector and normalizer parameters.
        if self.config.outlier_detector_config is not None:
            with self._time_as("fit_outlier_detector"):
                M = self._get_preprocessing_model(self.config.outlier_detector_config, for_fit=True)
                outlier_model_params = source_df.groupby(vocab_keys_col).agg(
                    M.fit_from_polars(pl.col(vals_col)).alias("outlier_model")
                )

                measurement_metadata = measurement_metadata.with_columns(
                    pl.col("outlier_model").cast(outlier_model_params["outlier_model"].dtype)
                )
                source_df = source_df.with_columns(
                    pl.col("outlier_model").cast(outlier_model_params["outlier_model"].dtype)
                )

                measurement_metadata = measurement_metadata.update(outlier_model_params, on=vocab_keys_col)
                source_df = source_df.update(
                    measurement_metadata.select(vocab_keys_col, "outlier_model"), on=vocab_keys_col
                )

                is_inlier = ~M.predict_from_polars(pl.col(vals_col), pl.col("outlier_model"))
                source_df = source_df.filter(is_inlier)

        # 5. Fit a normalizer model.
        if self.config.normalizer_config is not None:
            with self._time_as("fit_normalizer"):
                M = self._get_preprocessing_model(self.config.normalizer_config, for_fit=True)
                normalizer_params = source_df.groupby(vocab_keys_col).agg(
                    M.fit_from_polars(pl.col(vals_col)).alias("normalizer")
                )
                measurement_metadata = measurement_metadata.with_columns(
                    pl.col("normalizer").cast(normalizer_params["normalizer"].dtype)
                )
                measurement_metadata = measurement_metadata.update(normalizer_params, on=vocab_keys_col)

        # 6. Convert to the appropriate type and return.
        measurement_metadata = measurement_metadata.to_pandas()
        measurement_metadata = measurement_metadata.set_index(vocab_keys_col)

        if config.modality == DataModality.UNIVARIATE_REGRESSION:
            assert len(measurement_metadata) == 1
            return measurement_metadata.loc[measure]
        else:
            return measurement_metadata

    @TimeableMixin.TimeAs
    def _fit_vocabulary(self, measure: str, config: MeasurementConfig, source_df: DF_T) -> Vocabulary:
        match config.modality:
            case DataModality.MULTIVARIATE_REGRESSION:
                val_types = pl.from_pandas(
                    config.measurement_metadata[["value_type"]], include_index=True
                ).with_columns(
                    pl.col("value_type").cast(pl.Categorical), pl.col(measure).cast(pl.Categorical)
                )
                observations = (
                    source_df.join(val_types, on=measure)
                    .with_columns(
                        pl.when(pl.col("value_type") == NumericDataModalitySubtype.CATEGORICAL_INTEGER)
                        .then(
                            pl.col(measure).cast(pl.Utf8)
                            + "__EQ_"
                            + pl.col(config.values_column).round(0).cast(int).cast(pl.Utf8)
                        )
                        .when(pl.col("value_type") == NumericDataModalitySubtype.CATEGORICAL_FLOAT)
                        .then(
                            pl.col(measure).cast(pl.Utf8)
                            + "__EQ_"
                            + pl.col(config.values_column).cast(pl.Utf8)
                        )
                        .otherwise(pl.col(measure))
                        .alias(measure)
                    )
                    .get_column(measure)
                )
            case DataModality.UNIVARIATE_REGRESSION:
                match config.measurement_metadata.value_type:
                    case NumericDataModalitySubtype.CATEGORICAL_INTEGER:
                        observations = source_df.with_columns(
                            (f"{measure}__EQ_" + pl.col(measure).round(0).cast(int).cast(pl.Utf8)).alias(
                                measure
                            )
                        ).get_column(measure)
                    case NumericDataModalitySubtype.CATEGORICAL_FLOAT:
                        observations = source_df.with_columns(
                            (f"{measure}__EQ_" + pl.col(measure).cast(pl.Utf8)).alias(measure)
                        ).get_column(measure)
                    case _:
                        return
            case _:
                observations = source_df.get_column(measure)

        # 1. Set the overall observation frequency for the column.
        observations = observations.drop_nulls()
        N = len(observations)
        if N == 0:
            return

        # 3. Fit metadata vocabularies on the training set.
        if config.vocabulary is None:
            try:
                value_counts = observations.value_counts()
                vocab_elements = value_counts.get_column(measure).to_list()
                el_counts = value_counts.get_column("counts")
                return Vocabulary(vocabulary=vocab_elements, obs_frequencies=el_counts)
            except AssertionError as e:
                raise AssertionError(f"Failed to build vocabulary for {measure}") from e

    @TimeableMixin.TimeAs
    def _transform_numerical_measurement(
        self, measure: str, config: MeasurementConfig, source_df: DF_T
    ) -> DF_T:
        source_df, keys_col_name, vals_col_name, inliers_col_name, _ = self._prep_numerical_source(
            measure, config, source_df
        )
        keys_col = pl.col(keys_col_name)
        vals_col = pl.col(vals_col_name)

        cols_to_drop_at_end = []
        for col in config.measurement_metadata:
            if col != measure and col in source_df:
                cols_to_drop_at_end.append(col)

        bound_cols = {}
        for col in (
            "drop_upper_bound",
            "drop_upper_bound_inclusive",
            "drop_lower_bound",
            "drop_lower_bound_inclusive",
            "censor_lower_bound",
            "censor_upper_bound",
        ):
            if col in source_df:
                bound_cols[col] = pl.col(col)

        if bound_cols:
            vals_col = self.drop_or_censor(vals_col, **bound_cols)

        value_type = pl.col("value_type")
        keys_col = (
            pl.when(value_type == NumericDataModalitySubtype.DROPPED)
            .then(keys_col)
            .when(value_type == NumericDataModalitySubtype.CATEGORICAL_INTEGER)
            .then(keys_col + "__EQ_" + vals_col.round(0).fill_nan(-1).cast(pl.Int64).cast(pl.Utf8))
            .when(value_type == NumericDataModalitySubtype.CATEGORICAL_FLOAT)
            .then(keys_col + "__EQ_" + vals_col.cast(pl.Utf8))
            .otherwise(keys_col)
            .alias(keys_col_name)
        )

        vals_col = (
            pl.when(
                value_type.is_in(
                    [
                        NumericDataModalitySubtype.DROPPED,
                        NumericDataModalitySubtype.CATEGORICAL_INTEGER,
                        NumericDataModalitySubtype.CATEGORICAL_FLOAT,
                    ]
                )
            )
            .then(np.NaN)
            .when(value_type == NumericDataModalitySubtype.INTEGER)
            .then(vals_col.round(0))
            .otherwise(vals_col)
            .alias(vals_col_name)
        )

        source_df = source_df.with_columns(keys_col, vals_col)

        null_idx = keys_col.is_null() | vals_col.is_null() | vals_col.is_nan()

        null_source = source_df.filter(null_idx)
        present_source = source_df.filter(~null_idx)

        if len(present_source) == 0:
            if self.config.outlier_detector_config is not None:
                null_source = null_source.with_columns(pl.lit(None).cast(pl.Boolean).alias(inliers_col_name))
            return null_source.drop(cols_to_drop_at_end)

        # 5. Add inlier/outlier indices and remove learned outliers.
        if self.config.outlier_detector_config is not None:
            M = self._get_preprocessing_model(self.config.outlier_detector_config, for_fit=False)

            inliers_col = ~M.predict_from_polars(vals_col, pl.col("outlier_model")).alias(inliers_col_name)
            vals_col = pl.when(inliers_col).then(vals_col).otherwise(np.NaN)

            present_source = present_source.with_columns(inliers_col, vals_col)
            null_source = null_source.with_columns(pl.lit(None).cast(pl.Boolean).alias(inliers_col_name))

            new_nulls = present_source.filter(~pl.col(inliers_col_name))
            null_source = null_source.vstack(new_nulls)
            present_source = present_source.filter(inliers_col_name)

        if len(present_source) == 0:
            return null_source.drop(cols_to_drop_at_end)

        # 6. Normalize values.
        if self.config.normalizer_config is not None:
            M = self._get_preprocessing_model(self.config.normalizer_config, for_fit=False)

            vals_col = M.predict_from_polars(vals_col, pl.col("normalizer"))
            present_source = present_source.with_columns(vals_col)

        source_df = present_source.vstack(null_source)

        return source_df.drop(cols_to_drop_at_end)

    @TimeableMixin.TimeAs
    def _transform_categorical_measurement(
        self, measure: str, config: MeasurementConfig, source_df: DF_T
    ) -> DF_T:
        if (config.modality == DataModality.UNIVARIATE_REGRESSION) and (
            config.measurement_metadata.value_type
            not in (
                NumericDataModalitySubtype.CATEGORICAL_INTEGER,
                NumericDataModalitySubtype.CATEGORICAL_FLOAT,
            )
        ):
            return source_df

        transform_expr = []
        if config.modality == DataModality.MULTIVARIATE_REGRESSION:
            transform_expr.append(
                pl.when(~pl.col(measure).is_in(config.vocabulary.vocabulary))
                .then(np.NaN)
                .otherwise(pl.col(config.values_column))
                .alias(config.values_column)
            )
            vocab_el_col = pl.col(measure)
        elif config.modality == DataModality.UNIVARIATE_REGRESSION:
            vocab_el_col = pl.col("const_key")
        else:
            vocab_el_col = pl.col(measure)

        transform_expr.append(
            pl.when(vocab_el_col.is_null())
            .then(None)
            .when(~vocab_el_col.is_in(config.vocabulary.vocabulary))
            .then("UNK")
            .otherwise(vocab_el_col)
            .cast(pl.Categorical)
            .alias(measure)
        )

        return source_df.with_columns(transform_expr)

    @TimeableMixin.TimeAs
    def _update_attr_df(self, attr: str, id_col: str, df: DF_T, cols_to_update: list[str]):
        old_df = getattr(self, attr)

        old_df = old_df.with_columns(**{c: pl.lit(None).cast(df[c].dtype) for c in cols_to_update})
        new_df = df.select(id_col, *cols_to_update)

        setattr(self, attr, old_df.update(new_df, on=id_col))

    def _melt_df(self, source_df: DF_T, id_cols: Sequence[str], measures: list[str]) -> pl.Expr:
        """Re-formats `source_df` into the desired deep-learning output format."""
        struct_exprs = []
        total_vocab_size = self.vocabulary_config.total_vocab_size
        idx_dt = self.get_smallest_valid_int_type(total_vocab_size)

        for m in measures:
            if m == "event_type":
                cfg = None
                modality = DataModality.SINGLE_LABEL_CLASSIFICATION
            else:
                cfg = self.measurement_configs[m]
                modality = cfg.modality

            if m in self.measurement_vocabs:
                idx_present_expr = pl.col(m).is_not_null() & pl.col(m).is_in(self.measurement_vocabs[m])
                idx_value_expr = pl.col(m).map_dict(self.unified_vocabulary_idxmap[m], return_dtype=idx_dt)
            else:
                idx_present_expr = pl.col(m).is_not_null()
                idx_value_expr = pl.lit(self.unified_vocabulary_idxmap[m][m]).cast(idx_dt)

            idx_present_expr = idx_present_expr.cast(pl.Boolean).alias("present")
            idx_value_expr = idx_value_expr.alias("index")

            if (modality == DataModality.UNIVARIATE_REGRESSION) and (
                cfg.measurement_metadata.value_type
                in (NumericDataModalitySubtype.FLOAT, NumericDataModalitySubtype.INTEGER)
            ):
                val_expr = pl.col(m)
            elif modality == DataModality.MULTIVARIATE_REGRESSION:
                val_expr = pl.col(cfg.values_column)
            else:
                val_expr = pl.lit(None).cast(pl.Float64)

            struct_exprs.append(
                pl.struct([idx_present_expr, idx_value_expr, val_expr.alias("value")]).alias(m)
            )

        measurements_idx_dt = self.get_smallest_valid_int_type(len(self.unified_measurements_idxmap))
        return (
            source_df.select(*id_cols, *struct_exprs)
            .melt(
                id_vars=id_cols,
                value_vars=measures,
                variable_name="measurement",
                value_name="value",
            )
            .filter(pl.col("value").struct.field("present"))
            .select(
                *id_cols,
                pl.col("measurement")
                .map_dict(self.unified_measurements_idxmap)
                .cast(measurements_idx_dt)
                .alias("measurement_index"),
                pl.col("value").struct.field("index").alias("index"),
                pl.col("value").struct.field("value").alias("value"),
            )
        )

    def build_DL_cached_representation(
        self, subject_ids: list[int] | None = None, do_sort_outputs: bool = False
    ) -> DF_T:
        # Identify the measurements sourced from each dataframe:
        subject_measures, event_measures, dynamic_measures = [], ["event_type"], []
        for m in self.unified_measurements_vocab[1:]:
            temporality = self.measurement_configs[m].temporality
            match temporality:
                case TemporalityType.STATIC:
                    subject_measures.append(m)
                case TemporalityType.FUNCTIONAL_TIME_DEPENDENT:
                    event_measures.append(m)
                case TemporalityType.DYNAMIC:
                    dynamic_measures.append(m)
                case _:
                    raise ValueError(f"Unknown temporality type {temporality} for {m}")

        # 1. Process subject data into the right format.
        if subject_ids:
            subjects_df = self._filter_col_inclusion(self.subjects_df, {"subject_id": subject_ids})
        else:
            subjects_df = self.subjects_df

        static_data = (
            self._melt_df(subjects_df, ["subject_id"], subject_measures)
            .groupby("subject_id")
            .agg(
                pl.col("measurement_index").alias("static_measurement_indices"),
                pl.col("index").alias("static_indices"),
            )
        )

        # 2. Process event data into the right format.
        if subject_ids:
            events_df = self._filter_col_inclusion(self.events_df, {"subject_id": subject_ids})
            event_ids = list(events_df["event_id"])
        else:
            events_df = self.events_df
            event_ids = None
        event_data = self._melt_df(events_df, ["subject_id", "timestamp", "event_id"], event_measures)

        # 3. Process measurement data into the right base format:
        if event_ids:
            dynamic_measurements_df = self._filter_col_inclusion(
                self.dynamic_measurements_df, {"event_id": event_ids}
            )
        else:
            dynamic_measurements_df = self.dynamic_measurements_df

        dynamic_ids = ["event_id", "measurement_id"] if do_sort_outputs else ["event_id"]
        dynamic_data = self._melt_df(dynamic_measurements_df, dynamic_ids, dynamic_measures)

        if do_sort_outputs:
            dynamic_data = dynamic_data.sort("event_id", "measurement_id")

        # 4. Join dynamic and event data.

        event_data = pl.concat([event_data, dynamic_data], how="diagonal")
        event_data = (
            event_data.groupby("event_id")
            .agg(
                pl.col("timestamp").drop_nulls().first().alias("timestamp"),
                pl.col("subject_id").drop_nulls().first().alias("subject_id"),
                pl.col("measurement_index").alias("dynamic_measurement_indices"),
                pl.col("index").alias("dynamic_indices"),
                pl.col("value").alias("dynamic_values"),
            )
            .sort("subject_id", "timestamp")
            .groupby("subject_id")
            .agg(
                pl.col("timestamp").first().alias("start_time"),
                ((pl.col("timestamp") - pl.col("timestamp").min()).dt.nanoseconds() / (1e9 * 60)).alias(
                    "time"
                ),
                pl.col("dynamic_measurement_indices"),
                pl.col("dynamic_indices"),
                pl.col("dynamic_values"),
            )
        )

        out = static_data.join(event_data, on="subject_id", how="outer")
        if do_sort_outputs:
            out = out.sort("subject_id")

        return out

    def _summarize_static_measurements(
        self,
        feature_columns: list[str],
        include_only_subjects: set[int] | None = None,
    ) -> pl.LazyFrame:
        if include_only_subjects is None:
            df = self.subjects_df
        else:
            df = self.subjects_df.filter(pl.col("subject_id").is_in(list(include_only_subjects)))

        valid_measures = {}
        for feat_col in feature_columns:
            parts = feat_col.split("/")

            if parts[0] != "static":
                continue

            if len(parts) not in (2, 3):
                raise ValueError(f"{feat_col} is an invalid feature column for static features!")

            meas = parts[1]
            if len(parts) == 2:
                valid_measures[meas] = None
            else:
                if meas not in valid_measures:
                    valid_measures[meas] = set()
                valid_measures[meas].add(parts[2])

        out_dfs = {}
        for m, allowed_vocab in valid_measures.items():
            cfg = self.measurement_configs[m]

            if cfg.modality == "univariate_regression" and cfg.vocabulary is None:
                if allowed_vocab is not None:
                    raise ValueError(
                        f"Encountered a measure {m} with no vocab but a pre-set feature vocab of "
                        f"{allowed_vocab}"
                    )
                out_dfs[m] = (
                    df.lazy()
                    .filter(pl.col(m).is_not_null())
                    .select("subject_id", pl.col(m).alias(f"static/{m}"))
                )
                continue
            elif cfg.modality == "multivariate_regression":
                raise ValueError(f"{cfg.modality} is not supported for {cfg.temporality} measures.")

            ID_cols = ["subject_id"]
            pivoted_df = (
                df.select(*ID_cols, m)
                .filter(pl.col(m).is_in(list(allowed_vocab)))
                .with_columns(pl.lit(True).alias("__indicator"))
                .pivot(
                    index=ID_cols,
                    columns=m,
                    values="__indicator",
                    aggregate_function=None,
                )
            )

            remap_cols = [c for c in pivoted_df.columns if c not in ID_cols]
            out_dfs[m] = pivoted_df.lazy().select(
                *ID_cols, *[pl.col(c).alias(f"static/{m}/{c}") for c in remap_cols]
            )

        return pl.concat(list(out_dfs.values()), how="align")

    def _summarize_time_dependent_measurements(
        self,
        feature_columns: list[str],
        include_only_subjects: set[int] | None = None,
    ) -> pl.LazyFrame:
        if include_only_subjects is None:
            df = self.events_df
        else:
            df = self.events_df.filter(pl.col("subject_id").is_in(list(include_only_subjects)))

        valid_measures = {}
        for feat_col in feature_columns:
            parts = feat_col.split("/")

            if parts[0] == "static":
                continue

            meas = parts[1]
            if self.measurement_configs[meas].temporality != "functional_time_dependent":
                continue

            if len(parts) != 4:
                raise ValueError(f"{feat_col} is an invalid feature column for time_dependent features!")

            if meas not in valid_measures:
                valid_measures[meas] = set()
            valid_measures[meas].add(parts[2])

        out_dfs = {}
        for m, allowed_vocab in valid_measures.items():
            cfg = self.measurement_configs[m]
            if cfg.modality == "univariate_regression" and cfg.vocabulary is None:
                out_dfs[m] = (
                    df.lazy()
                    .filter(pl.col(m).is_not_null())
                    .select(
                        "event_id",
                        "subject_id",
                        "timestamp",
                        pl.lit(1, dtype=pl.UInt32).alias(f"dynamic/{m}/{m}/count"),
                        pl.col(m).is_not_nan().cast(pl.UInt32).alias(f"dynamic/{m}/{m}/has_values_count"),
                        pl.col(m).fill_nan(None).alias(f"dynamic/{m}/{m}/sum"),
                        (pl.col(m) ** 2).fill_nan(None).alias(f"dynamic/{m}/{m}/sum_sqd"),
                        pl.col(m).fill_nan(None).alias(f"dynamic/{m}/{m}/min"),
                        pl.col(m).fill_nan(None).alias(f"dynamic/{m}/{m}/max"),
                    )
                )
                continue
            elif cfg.modality == "multivariate_regression":
                raise ValueError(f"{cfg.modality} is not supported for {cfg.temporality} measures.")

            ID_cols = ["event_id", "subject_id", "timestamp"]
            pivoted_df = (
                df.select(*ID_cols, m)
                .filter(pl.col(m).is_in(allowed_vocab))
                .with_columns(pl.lit(1).alias("__indicator"))
                .pivot(
                    index=ID_cols,
                    columns=m,
                    values="__indicator",
                    aggregate_function=None,
                )
            )

            remap_cols = [c for c in pivoted_df.columns if c not in ID_cols]
            out_dfs[m] = pivoted_df.lazy().select(
                *ID_cols,
                *[pl.col(c).cast(pl.UInt32).alias(f"dynamic/{m}/{c}/count") for c in remap_cols],
            )

        return pl.concat(list(out_dfs.values()), how="align")

    def _summarize_dynamic_measurements(
        self,
        feature_columns: list[str],
        include_only_subjects: set[int] | None = None,
    ) -> pl.LazyFrame:
        if include_only_subjects is None:
            df = self.dynamic_measurements_df
        else:
            df = self.dynamic_measurements_df.join(
                self.events_df.filter(pl.col("subject_id").is_in(list(include_only_subjects))).select(
                    "event_id"
                ),
                on="event_id",
                how="inner",
            )

        valid_measures = {}
        for feat_col in feature_columns:
            parts = feat_col.split("/")

            if parts[0] == "static":
                continue

            meas = parts[1]
            if self.measurement_configs[meas].temporality != "dynamic":
                continue

            if len(parts) < 4:
                raise ValueError(f"{feat_col} is an invalid feature column for dynamic features!")

            if meas not in valid_measures:
                valid_measures[meas] = set()

            valid_measures[meas].add('/'.join(parts[2:-1]))

        out_dfs = {}
        for m, allowed_vocab in valid_measures.items():
            cfg = self.measurement_configs[m]
            if cfg.modality == "univariate_regression" and cfg.vocabulary is None:
                out_dfs[m] = (
                    df.lazy()
                    .select("measurement_id", "event_id", m)
                    .filter(pl.col(m).is_not_null())
                    .groupby("event_id")
                    .agg(
                        pl.col(m).count().alias(f"dynamic/{m}/{m}/count"),
                        pl.col(m).is_not_nan().sum().alias(f"dynamic/{m}/{m}/has_values_count"),
                        pl.col(m).drop_nans().sum().alias(f"dynamic/{m}/{m}/sum"),
                        (pl.col(m).drop_nans() ** 2).sum().alias(f"dynamic/{m}/{m}/sum_sqd"),
                        pl.col(m).drop_nans().min().alias(f"dynamic/{m}/{m}/min"),
                        pl.col(m).drop_nans().max().alias(f"dynamic/{m}/{m}/max"),
                    )
                    .select(pl.all().shrink_dtype())
                )
                continue
            elif cfg.modality == "multivariate_regression":
                column_cols = [m, m]
                values_cols = [m, cfg.values_column]
                key_prefix = f"{m}_{m}_"
                val_prefix = f"{cfg.values_column}_{m}_"
                aggs = [
                    cs.starts_with(key_prefix)
                    .is_not_null()
                    .sum()
                    .map_alias(lambda c: f"dynamic/{m}/{c.replace(key_prefix, '')}/count"),
                    cs.starts_with(val_prefix)
                    .sum()
                    .map_alias(lambda c: f"dynamic/{m}/{c.replace(val_prefix, '')}/sum"),
                    (cs.starts_with(val_prefix) ** 2)
                    .sum()
                    .map_alias(lambda c: f"dynamic/{m}/{c.replace(val_prefix, '')}/sum_sqd"),
                    cs.starts_with(val_prefix)
                    .min()
                    .map_alias(lambda c: f"dynamic/{m}/{c.replace(val_prefix, '')}/min"),
                    cs.starts_with(val_prefix)
                    .max()
                    .map_alias(lambda c: f"dynamic/{m}/{c.replace(val_prefix, '')}/max"),
                    (
                        (cs.starts_with(val_prefix).is_not_null() & cs.starts_with(val_prefix).is_not_nan())
                        .sum()
                        .map_alias(lambda c: f"dynamic/{m}/{c.replace(val_prefix, '')}/has_values_count")
                    ),
                ]
            else:
                column_cols = [m]
                values_cols = [m]
                aggs = [pl.all().is_not_null().sum().map_alias(lambda c: f"dynamic/{m}/{c}/count")]

            ID_cols = ["measurement_id", "event_id"]
            out_dfs[m] = (
                df.select(*ID_cols, *set(column_cols + values_cols))
                .filter(pl.col(m).is_in(allowed_vocab))
                .pivot(
                    index=ID_cols,
                    columns=column_cols,
                    values=values_cols,
                    aggregate_function=None,
                )
                .lazy()
                .drop("measurement_id")
                .groupby("event_id")
                .agg(*aggs)
                .select(pl.all().shrink_dtype())
            )

        return pl.concat(list(out_dfs.values()), how="align")

    def _get_flat_rep(
        self,
        feature_columns: list[str],
        **kwargs,
    ) -> pl.LazyFrame:
        out_df = (
            (
                self._summarize_static_measurements(feature_columns, **kwargs)
                .join(
                    self._summarize_time_dependent_measurements(feature_columns, **kwargs),
                    on="subject_id",
                    how="inner",
                )
                .join(
                    self._summarize_dynamic_measurements(feature_columns, **kwargs),
                    on="event_id",
                    how="inner",
                )
                .drop("event_id")
                .sort(by=["subject_id", "timestamp"])
            )
            .collect()
            .lazy()
        )
        # The above .collect().lazy() shouldn't be necessary but it appears to be for some reason...

        cols_to_add = set(feature_columns) - set(out_df.columns)

        def get_dtype(col: str) -> pl.DataType:
            if col.startswith("static/"):
                if "/" in col[len("static/") :]:
                    return pl.Boolean
                else:
                    return pl.Float32
            elif col.startswith("dynamic/"):
                if col.endswith("/count") or col.endswith("/has_values_count"):
                    return pl.Int64
                else:
                    return pl.Float32
            else:
                raise ValueError(f"Column name {col} malformed!")

        cols_to_add = [(c, get_dtype(c)) for c in cols_to_add]
        return out_df.with_columns(*[pl.lit(None, dtype=dt).alias(c) for c, dt in cols_to_add]).select(
            "subject_id", "timestamp", *feature_columns
        )

    @classmethod
    def _summarize_over_window(cls, df: DF_T, window_size: str) -> pl.LazyFrame:
        if isinstance(df, Path):
            df = pl.scan_parquet(df)

        static_cols = cs.starts_with("static/")
        dynamic_sum_cols = cs.starts_with("dynamic/") & cs.ends_with("sum")
        dynamic_count_cols = cs.starts_with("dynamic/") & cs.ends_with("count")
        dynamic_sum_sqd_cols = cs.starts_with("dynamic/") & cs.ends_with("sum_sqd")
        dynamic_min_cols = cs.starts_with("dynamic/") & cs.ends_with("min")
        dynamic_max_cols = cs.starts_with("dynamic/") & cs.ends_with("max")

        def dynamic_col_alias(c: str):
            return f"{window_size}/{c[len('dynamic/'):]}"

        if window_size == "FULL":
            return df.select(
                "subject_id",
                "timestamp",
                static_cols,
                dynamic_count_cols.cumsum().over("subject_id").map_alias(dynamic_col_alias),
                dynamic_sum_cols.cumsum().over("subject_id").map_alias(dynamic_col_alias),
                dynamic_sum_sqd_cols.cumsum().over("subject_id").map_alias(dynamic_col_alias),
                dynamic_min_cols.cummin().over("subject_id").map_alias(dynamic_col_alias),
                dynamic_max_cols.cummax().over("subject_id").map_alias(dynamic_col_alias),
            )
        else:
            return df.groupby_rolling(
                index_column="timestamp",
                by="subject_id",
                period=window_size,
            ).agg(
                static_cols.first(),
                dynamic_count_cols.sum().map_alias(dynamic_col_alias),
                dynamic_sum_cols.sum().map_alias(dynamic_col_alias),
                dynamic_sum_sqd_cols.sum().map_alias(dynamic_col_alias),
                dynamic_min_cols.min().map_alias(dynamic_col_alias),
                dynamic_max_cols.max().map_alias(dynamic_col_alias),
            )

    def _denormalize(self, events_df: DF_T, col: str) -> DF_T:
        if self.config.normalizer_config is None:
            return events_df
        elif self.config.normalizer_config["cls"] != "standard_scaler":
            raise ValueError(f"De-normalizing from {self.config.normalizer_config} not yet supported!")

        config = self.measurement_configs[col]
        if config.modality != DataModality.UNIVARIATE_REGRESSION:
            raise ValueError(f"De-normalizing {config.modality} is not currently supported.")

        normalizer_params = config.measurement_metadata.normalizer
        return events_df.with_columns(
            ((pl.col(col) * normalizer_params["std_"]) + normalizer_params["mean_"]).alias(col)
        )<|MERGE_RESOLUTION|>--- conflicted
+++ resolved
@@ -408,16 +408,12 @@
         if not do_overwrite and fp.is_file():
             raise FileExistsError(f"{fp} exists and do_overwrite is {do_overwrite}!")
 
-<<<<<<< HEAD
         fp.parent.mkdir(exist_ok=True, parents=True)
 
         if isinstance(df, pl.LazyFrame):
-            df.collect().write_parquet(fp)
-        else:
-            df.write_parquet(fp)
-=======
-        df.write_parquet(fp, use_pyarrow=cls.WRITE_USE_PYARROW)
->>>>>>> 5b704173
+            df.collect().write_parquet(fp, use_pyarrow=cls.WRITE_USE_PYARROW)
+        else:
+            df.write_parquet(fp, use_pyarrow=cls.WRITE_USE_PYARROW)
 
     def get_metadata_schema(self, config: MeasurementConfig) -> dict[str, pl.DataType]:
         schema = {
